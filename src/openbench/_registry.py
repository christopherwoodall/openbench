--- conflicted
+++ resolved
@@ -241,12 +241,9 @@
 from .evals.mmstar import mmstar  # noqa: F401, E402
 from .evals.musr import musr  # noqa: F401, E402
 from .evals.openbookqa import openbookqa  # noqa: F401, E402
-<<<<<<< HEAD
 from .evals.pubmedqa import pubmedqa  # noqa: F401, E402
-=======
 from .evals.piqa import piqa  # noqa: F401, E402
 from .evals.prost import prost  # noqa: F401, E402
->>>>>>> 7792c45a
 from .evals.scicode import scicode  # noqa: F401, E402
 from .evals.swag import swag  # noqa: F401, E402
 from .evals.simpleqa import simpleqa  # noqa: F401, E402
